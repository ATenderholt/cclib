--- conflicted
+++ resolved
@@ -1,1023 +1,1019 @@
-# This file is part of cclib (http://cclib.sf.net), a library for parsing
-# and interpreting the results of computational chemistry packages.
-#
-# Copyright (C) 2006-2014, the cclib development team
-#
-# The library is free software, distributed under the terms of
-# the GNU Lesser General Public version 2.1 or later. You should have
-# received a copy of the license along with cclib. You can also access
-# the full license online at http://www.gnu.org/copyleft/lgpl.html.
-
-from __future__ import print_function
-
-import re
-
-import numpy
-
-from . import logfileparser
-from . import utils
-
-
-class ADF(logfileparser.Logfile):
-    """An ADF log file"""
-
-    def __init__(self, *args, **kwargs):
-
-        # Call the __init__ method of the superclass
-        super(ADF, self).__init__(logname="ADF", *args, **kwargs)
-
-    def __str__(self):
-        """Return a string representation of the object."""
-        return "ADF log file %s" % (self.filename)
-
-    def __repr__(self):
-        """Return a representation of the object."""
-        return 'ADF("%s")' % (self.filename)
-
-    def normalisesym(self, label):
-        """Use standard symmetry labels instead of ADF labels.
-
-        To normalise:
-        (1) any periods are removed (except in the case of greek letters)
-        (2) XXX is replaced by X, and a " added.
-        (3) XX is replaced by X, and a ' added.
-        (4) The greek letters Sigma, Pi, Delta and Phi are replaced by
-            their lowercase equivalent.
-
-        >>> sym = ADF("dummyfile").normalisesym
-        >>> labels = ['A','s','A1','A1.g','Sigma','Pi','Delta','Phi','Sigma.g','A.g','AA','AAA','EE1','EEE1']
-        >>> map(sym,labels)
-        ['A', 's', 'A1', 'A1g', 'sigma', 'pi', 'delta', 'phi', 'sigma.g', 'Ag', "A'", 'A"', "E1'", 'E1"']
-        """
-        greeks = ['Sigma', 'Pi', 'Delta', 'Phi']
-        for greek in greeks:
-            if label.startswith(greek):
-                return label.lower()
-
-        ans = label.replace(".", "")
-        if ans[1:3] == "''":
-            temp = ans[0] + '"'
-            ans = temp
-
-        l = len(ans)
-        if l > 1 and ans[0] == ans[1]: # Python only tests the second condition if the first is true
-            if l > 2 and ans[1] == ans[2]:
-                ans = ans.replace(ans[0]*3, ans[0]) + '"'
-            else:
-                ans = ans.replace(ans[0]*2, ans[0]) + "'"
-        return ans
-
-    def normalisedegenerates(self, label, num, ndict=None):
-        """Generate a string used for matching degenerate orbital labels
-
-        To normalise:
-        (1) if label is E or T, return label:num
-        (2) if label is P or D, look up in dict, and return answer
-        """
-
-        if not ndict:
-          ndict = { 'P': {0:"P:x", 1:"P:y", 2:"P:z"}, \
-                    'D': {0:"D:z2", 1:"D:x2-y2", 2:"D:xy", 3:"D:xz", 4:"D:yz"}}
-
-        if label in ndict:
-            if num in ndict[label]:
-                return ndict[label][num]
-            else:
-                return "%s:%i" % (label, num+1)
-        else:
-            return "%s:%i" % (label, num+1)
-
-    def before_parsing(self):
-
-        # Used to avoid extracting the final geometry twice in a GeoOpt
-        self.NOTFOUND, self.GETLAST, self.NOMORE = list(range(3))
-        self.finalgeometry = self.NOTFOUND 
-
-        # Used for calculating the scftarget (variables names taken from the ADF manual)
-        self.accint = self.SCFconv = self.sconv2 = None
-
-        # keep track of nosym and unrestricted case to parse Energies since it doens't have an all Irreps section
-        self.nosymflag = False
-        self.unrestrictedflag = False
-
-        SCFCNV, SCFCNV2 = list(range(2)) #used to index self.scftargets[]
-        maxelem, norm = list(range(2)) # used to index scf.values
-
-    def extract(self, inputfile, line):
-        """Extract information from the file object inputfile."""
-
-        # Check to make sure we aren't parsing Create jobs
-        if line.find("INPUT FILE") >= 0:
-            while line:
-
-                self.updateprogress(inputfile, "Unsupported Information", self.fupdate)
-
-                # Does this file contain multiple calculations?
-                # If so, print a warning and skip to end of file.
-                if line.find("INPUT FILE") >=0 and hasattr(self,"scftargets"):
-                    self.logger.warning("Skipping remaining calculations")
-                    inputfile.seek(0, 2)
-                    break
-
-                if line.find("INPUT FILE") >= 0:
-                    line2 = next(inputfile)
-                else:
-                    line2 = None
-
-                if line2 and len(line2) <= 2:
-                #make sure that it's not blank like in the NiCO4 regression
-                    line2 = next(inputfile)
-
-                if line2 and (line2.find("Create") < 0 and line2.find("create") < 0):
-                    break
-
-                line = next(inputfile)
-
-        if line[1:10] == "Symmetry:":
-            info = line.split()
-            if info[1] == "NOSYM":
-                self.nosymflag = True
-
-        # Use this to read the subspecies of irreducible representations.
-        # It will be a list, with each element representing one irrep.
-        if line.strip() == "Irreducible Representations, including subspecies":
-
-            self.skip_line(inputfile, 'dashes')
-
-            self.irreps = []
-            line = next(inputfile)
-            while line.strip() != "":
-                self.irreps.append(line.split())
-                line = next(inputfile)
-
-        if line[4:13] == 'Molecule:':
-            info = line.split()
-            if info[1] == 'UNrestricted':
-                self.unrestrictedflag = True
-
-        if line[1:6] == "ATOMS":
-        # Find the number of atoms and their atomic numbers
-        # Also extract the starting coordinates (for a GeoOpt anyway)
-        # and the atommasses (previously called vibmasses)
-            self.updateprogress(inputfile, "Attributes", self.cupdate)
-
-            self.atomnos = []
-            self.atommasses = []
-            self.atomcoords = []
-            self.coreelectrons = []
-
-            self.skip_lines(inputfile, ['header1', 'header2', 'header3'])
-
-            atomcoords = []
-            line = next(inputfile)
-            while len(line)>2: #ensure that we are reading no blank lines
-                info = line.split()
-                element = info[1].split('.')[0]
-                self.atomnos.append(self.table.number[element])
-                atomcoords.append(list(map(float, info[2:5])))
-                self.coreelectrons.append(int(float(info[5]) - float(info[6])))
-                self.atommasses.append(float(info[7]))
-                line = next(inputfile)
-            self.atomcoords.append(atomcoords)
-
-            self.natom = len(self.atomnos)
-            self.atomnos = numpy.array(self.atomnos, "i")
-
-        if line[1:10] == "FRAGMENTS":
-            header = next(inputfile)
-
-            self.frags = []
-            self.fragnames = []
-
-            line = next(inputfile)
-            while len(line) > 2: #ensure that we are reading no blank lines
-                info = line.split()
-
-                if len(info) == 7: #fragment name is listed here
-                    self.fragnames.append("%s_%s" % (info[1], info[0]))
-                    self.frags.append([])
-                    self.frags[-1].append(int(info[2]) - 1)
-
-                elif len(info) == 5: #add atoms into last fragment
-                    self.frags[-1].append(int(info[0]) - 1)
-
-                line = next(inputfile)
-
-        # Extract charge
-        if line[1:11] == "Net Charge":
-
-            charge = int(line.split()[2])
-            self.set_scalar('charge', charge)
-
-            line = next(inputfile)
-            if len(line.strip()):
-                #  Spin polar: 1 (Spin_A minus Spin_B electrons)
-                # (Not sure about this for higher multiplicities)
-                mult = int(line.split()[2]) + 1
-            else:
-                mult = 1
-            self.set_scalar('mult', mult)
-
-        if line[1:22] == "S C F   U P D A T E S":
-        # find targets for SCF convergence
-
-            if not hasattr(self,"scftargets"):
-                self.scftargets = []
-
-            self.skip_lines(inputfile, ['e', 'b', 'numbers'])
-
-            line = next(inputfile)
-            self.SCFconv = float(line.split()[-1])
-            line = next(inputfile)
-            self.sconv2 = float(line.split()[-1])
-
-        # In ADF 2013, the default numerical integration method is fuzzy cells,
-        # although it used to be Voronoi polyhedra. Both methods apparently set
-        # the accint parameter, although the latter does so indirectly, based on
-        # a 'grid quality' setting. This is translated into accing using a
-        # dictionary with values taken from the documentation.
-        if "Numerical Integration : Voronoi Polyhedra (Te Velde)" in line:
-            self.integration_method = "voronoi_polyhedra"
-        if line[1:27] == 'General Accuracy Parameter':
-            # Need to know the accuracy of the integration grid to
-            # calculate the scftarget...note that it changes with time
-            self.accint = float(line.split()[-1])
-        if "Numerical Integration : Fuzzy Cells (Becke)" in line:
-            self.integration_method = 'fuzzy_cells'
-        if line[1:19] == "Becke grid quality":
-            self.grid_quality = line.split()[-1]
-            quality2accint = {
-                'BASIC' : 2.0,
-                'NORMAL' : 4.0,
-                'GOOD' : 6.0,
-                'VERYGOOD' : 8.0,
-                'EXCELLENT' : 10.0,
-            }
-            self.accint = quality2accint[self.grid_quality]
-
-        if line[1:11] == "CYCLE    1":
-
-            self.updateprogress(inputfile, "QM convergence", self.fupdate)
-
-            newlist = []
-            line = next(inputfile)
-
-            if not hasattr(self,"geovalues"):
-                # This is the first SCF cycle
-                self.scftargets.append([self.sconv2*10, self.sconv2])
-            elif self.finalgeometry in [self.GETLAST, self.NOMORE]:
-                # This is the final SCF cycle
-                self.scftargets.append([self.SCFconv*10, self.SCFconv])
-            else:
-                # This is an intermediate SCF cycle in a geometry optimization,
-                # in which case the SCF convergence target needs to be derived
-                # from the accint parameter. For Voronoi polyhedra integration,
-                # accint is printed and parsed. For fuzzy cells, it can be inferred
-                # from the grid quality setting, as is done somewhere above.
-                if self.accint:
-                    oldscftst = self.scftargets[-1][1]
-                    grdmax = self.geovalues[-1][1]
-                    scftst = max(self.SCFconv, min(oldscftst, grdmax/30, 10**(-self.accint)))
-                    self.scftargets.append([scftst*10, scftst])
-
-            while line.find("SCF CONVERGED") == -1 and line.find("SCF not fully converged, result acceptable") == -1 and line.find("SCF NOT CONVERGED") == -1:
-                if line[4:12] == "SCF test":
-                    if not hasattr(self, "scfvalues"):
-                        self.scfvalues = []
-
-                    info = line.split()
-                    newlist.append([float(info[4]), abs(float(info[6]))])
-                try:
-                    line = next(inputfile)
-                except StopIteration: #EOF reached?
-                    self.logger.warning("SCF did not converge, so attributes may be missing")
-                    break            
-
-            if line.find("SCF not fully converged, result acceptable") > 0:
-                self.logger.warning("SCF not fully converged, results acceptable")
-
-            if line.find("SCF NOT CONVERGED") > 0:
-                self.logger.warning("SCF did not converge! moenergies and mocoeffs are unreliable")
-
-            if hasattr(self, "scfvalues"):
-                self.scfvalues.append(newlist)
-
-        # Parse SCF energy for SP calcs from bonding energy decomposition section.
-        # It seems ADF does not print it earlier for SP calculations.
-        # Geometry optimization runs also print this, and we want to parse it
-        # for them, too, even if it repeats the last "Geometry Convergence Tests"
-        # section (but it's usually a bit different).
-        if line[:21] == "Total Bonding Energy:":
-
-            if not hasattr(self, "scfenergies"):
-                self.scfenergies = []
-
-            energy = utils.convertor(float(line.split()[3]), "hartree", "eV")
-            self.scfenergies.append(energy)
-
-        if line[51:65] == "Final Geometry":
-            self.finalgeometry = self.GETLAST
-
-        # Get the coordinates from each step of the GeoOpt.
-        if line[1:24] == "Coordinates (Cartesian)" and self.finalgeometry in [self.NOTFOUND, self.GETLAST]:
-
-            self.skip_lines(inputfile, ['e', 'b', 'title', 'title', 'd'])
-
-            atomcoords = []
-            line = next(inputfile)
-            while list(set(line.strip())) != ['-']:
-                atomcoords.append(list(map(float, line.split()[5:8])))
-                line = next(inputfile)
-
-            if not hasattr(self, "atomcoords"):
-                self.atomcoords = []
-            self.atomcoords.append(atomcoords)
-
-            if self.finalgeometry == self.GETLAST: # Don't get any more coordinates
-                self.finalgeometry = self.NOMORE
-                self.optdone = True
-
-        # There have been some changes in the format of the geometry convergence information,
-        # and this is how it is printed in older versions (2007.01 unit tests).
-        #
-        # ==========================
-        # Geometry Convergence Tests
-        # ==========================
-        #  
-        # Energy  old :         -5.14170647
-        #         new :         -5.15951374
-        #
-        # Convergence tests:
-        # (Energies in hartree, Gradients in hartree/angstr or radian, Lengths in angstrom, Angles in degrees)
-        #
-        #       Item               Value         Criterion    Conv.        Ratio
-        # -------------------------------------------------------------------------
-        # change in energy      -0.01780727     0.00100000    NO         0.00346330
-        # gradient max           0.03219530     0.01000000    NO         0.30402650
-        # gradient rms           0.00858685     0.00666667    NO         0.27221261
-        # cart. step max         0.07674971     0.01000000    NO         0.75559435
-        # cart. step rms         0.02132310     0.00666667    NO         0.55335378
-        #
-        if line[1:27] == 'Geometry Convergence Tests':
-
-            if not hasattr(self, "geotargets"):
-                self.geovalues = []
-                self.geotargets = numpy.array([0.0, 0.0, 0.0, 0.0, 0.0], "d")
-
-            if not hasattr(self, "scfenergies"):
-                self.scfenergies = []
-
-            self.skip_lines(inputfile, ['e', 'b'])
-
-            energies_old = next(inputfile)
-            energies_new = next(inputfile)
-            self.scfenergies.append(utils.convertor(float(energies_new.split()[-1]), "hartree", "eV"))
-
-            self.skip_lines(inputfile, ['b', 'convergence', 'units', 'b', 'header', 'd'])
-
-            values = []
-            for i in range(5):
-                temp = next(inputfile).split()
-                self.geotargets[i] = float(temp[-3])
-                values.append(float(temp[-4]))
-
-            self.geovalues.append(values)
-
-        # Here is the corresponding geometry convergence info from the 2013.01 unit test.
-        # Note that the step number is given, which it will be prudent to use in an assertion.
-        #
-        #----------------------------------------------------------------------
-        #Geometry Convergence after Step   3       (Hartree/Angstrom,Angstrom)
-        #----------------------------------------------------------------------
-        #current energy                               -5.16274478 Hartree
-        #energy change                      -0.00237544     0.00100000    F
-        #constrained gradient max            0.00884999     0.00100000    F
-        #constrained gradient rms            0.00249569     0.00066667    F
-        #gradient max                        0.00884999
-        #gradient rms                        0.00249569
-        #cart. step max                      0.03331296     0.01000000    F
-        #cart. step rms                      0.00844037     0.00666667    F
-        if line[:31] == "Geometry Convergence after Step":
-
-            stepno = int(line.split()[4])
-
-<<<<<<< HEAD
-            self.skip_line(inputfile, 'dashes')
-
-=======
-            if "** CONVERGED **" in line:
-                self.optdone = True
-
-            dashes = next(inputfile)
->>>>>>> 8e04b177
-            current_energy = next(inputfile)
-            energy_change = next(inputfile)
-            constrained_gradient_max = next(inputfile)
-            constrained_gradient_rms = next(inputfile)
-            gradient_max = next(inputfile)
-            gradient_rms = next(inputfile)
-            cart_step_max = next(inputfile)
-            cart_step_rms = next(inputfile)
-
-            if not hasattr(self, "scfenergies"):
-                self.scfenergies = []
-
-            energy = utils.convertor(float(current_energy.split()[-2]), "hartree", "eV")
-            self.scfenergies.append(energy)
-
-            if not hasattr(self, "geotargets"):
-                self.geotargets = numpy.array([0.0, 0.0, 0.0, 0.0, 0.0], "d")
-
-            self.geotargets[0] = float(energy_change.split()[-2])
-            self.geotargets[1] = float(constrained_gradient_max.split()[-2])
-            self.geotargets[2] = float(constrained_gradient_rms.split()[-2])
-            self.geotargets[3] = float(cart_step_max.split()[-2])
-            self.geotargets[4] = float(cart_step_rms.split()[-2])
-
-            if not hasattr(self, "geovalues"):
-                self.geovalues = []
-
-            self.geovalues.append([])
-            self.geovalues[-1].append(float(energy_change.split()[-3]))
-            self.geovalues[-1].append(float(constrained_gradient_max.split()[-3]))
-            self.geovalues[-1].append(float(constrained_gradient_rms.split()[-3]))
-            self.geovalues[-1].append(float(cart_step_max.split()[-3]))
-            self.geovalues[-1].append(float(cart_step_rms.split()[-3]))
-
-        if line.find('Orbital Energies, per Irrep and Spin') > 0 and not hasattr(self, "mosyms") and self.nosymflag and not self.unrestrictedflag:
-        #Extracting orbital symmetries and energies, homos for nosym case
-        #Should only be for restricted case because there is a better text block for unrestricted and nosym
-
-            self.mosyms = [[]]
-
-            self.moenergies = [[]]
-
-            self.skip_lines(inputfile, ['e', 'header', 'e', 'label'])
-
-            line = next(inputfile)
-            info = line.split()
-
-            if not info[0] == '1':
-                self.logger.warning("MO info up to #%s is missing" % info[0])
-
-            #handle case where MO information up to a certain orbital are missing
-            while int(info[0]) - 1 != len(self.moenergies[0]):
-                self.moenergies[0].append(99999)
-                self.mosyms[0].append('A')
-
-            homoA = None
-
-            while len(line) > 10:
-                info = line.split()
-                self.mosyms[0].append('A')
-                self.moenergies[0].append(utils.convertor(float(info[2]), 'hartree', 'eV'))
-                if info[1] == '0.000' and not hasattr(self, 'homos'):
-                    self.homos = [len(self.moenergies[0]) - 2]
-                line = next(inputfile)
-
-            self.moenergies = [numpy.array(self.moenergies[0], "d")]
-            self.homos = numpy.array(self.homos, "i")
-
-        if line[1:29] == 'Orbital Energies, both Spins' and not hasattr(self, "mosyms") and self.nosymflag and self.unrestrictedflag:
-        #Extracting orbital symmetries and energies, homos for nosym case
-        #should only be here if unrestricted and nosym
-
-            self.mosyms = [[], []]
-            moenergies = [[], []]
-
-            self.skip_lines(inputfile, ['d', 'b', 'header', 'd'])
-
-            homoa = 0
-            homob = None
-
-            line = next(inputfile)
-            while len(line) > 5:
-                info = line.split()
-                if info[2] == 'A': 
-                    self.mosyms[0].append('A')
-                    moenergies[0].append(utils.convertor(float(info[4]), 'hartree', 'eV'))
-                    if info[3] != '0.00':
-                        homoa = len(moenergies[0]) - 1
-                elif info[2] == 'B':
-                    self.mosyms[1].append('A')
-                    moenergies[1].append(utils.convertor(float(info[4]), 'hartree', 'eV'))
-                    if info[3] != '0.00':
-                        homob = len(moenergies[1]) - 1
-                else:
-                    print(("Error reading line: %s" % line))
-
-                line = next(inputfile)
-
-            self.moenergies = [numpy.array(x, "d") for x in moenergies]
-            self.homos = numpy.array([homoa, homob], "i")
-
-
-        # Extracting orbital symmetries and energies, homos.
-        if line[1:29] == 'Orbital Energies, all Irreps' and not hasattr(self, "mosyms"):
-
-            self.symlist = {}
-            self.mosyms = [[]]
-            self.moenergies = [[]]
-
-            self.skip_lines(inputfile, ['d', 'b', 'header', 'd'])
-
-            homoa = None
-            homob = None
-
-            #multiple = {'E':2, 'T':3, 'P':3, 'D':5}
-            # The above is set if there are no special irreps
-            names = [irrep[0].split(':')[0] for irrep in self.irreps]
-            counts = [len(irrep) for irrep in self.irreps]
-            multiple = dict(list(zip(names, counts)))
-            irrepspecies = {}
-            for n in range(len(names)):
-                indices = list(range(counts[n]))
-                subspecies = self.irreps[n]
-                irrepspecies[names[n]] = dict(list(zip(indices, subspecies)))
-
-            line = next(inputfile)
-            while line.strip():
-                info = line.split()
-                if len(info) == 5: #this is restricted
-                    #count = multiple.get(info[0][0],1)
-                    count = multiple.get(info[0], 1)
-                    for repeat in range(count): # i.e. add E's twice, T's thrice
-                        self.mosyms[0].append(self.normalisesym(info[0]))
-                        self.moenergies[0].append(utils.convertor(float(info[3]), 'hartree', 'eV'))
-
-                        sym = info[0]
-                        if count > 1: # add additional sym label
-                            sym = self.normalisedegenerates(info[0], repeat, ndict=irrepspecies)
-
-                        try:
-                            self.symlist[sym][0].append(len(self.moenergies[0])-1)
-                        except KeyError:
-                            self.symlist[sym] = [[]]
-                            self.symlist[sym][0].append(len(self.moenergies[0])-1)
-
-                    if info[2] == '0.00' and not hasattr(self, 'homos'):
-                        self.homos = [len(self.moenergies[0]) - (count + 1)] #count, because need to handle degenerate cases
-                    line = next(inputfile)
-                elif len(info) == 6: #this is unrestricted
-                    if len(self.moenergies) < 2: #if we don't have space, create it
-                        self.moenergies.append([])
-                        self.mosyms.append([])
-#                    count = multiple.get(info[0][0], 1)
-                    count = multiple.get(info[0], 1)
-                    if info[2] == 'A':
-                        for repeat in range(count): # i.e. add E's twice, T's thrice
-                            self.mosyms[0].append(self.normalisesym(info[0]))
-                            self.moenergies[0].append(utils.convertor(float(info[4]), 'hartree', 'eV'))
-
-                            sym = info[0]
-                            if count > 1: #add additional sym label
-                                sym = self.normalisedegenerates(info[0], repeat)
-
-                            try:
-                                self.symlist[sym][0].append(len(self.moenergies[0])-1)
-                            except KeyError:
-                                self.symlist[sym] = [[], []]
-                                self.symlist[sym][0].append(len(self.moenergies[0])-1)
-
-                        if info[3] == '0.00' and homoa == None:
-                            homoa = len(self.moenergies[0]) - (count + 1) #count because degenerate cases need to be handled
-
-                    if info[2] == 'B':
-                        for repeat in range(count): # i.e. add E's twice, T's thrice
-                            self.mosyms[1].append(self.normalisesym(info[0]))
-                            self.moenergies[1].append(utils.convertor(float(info[4]), 'hartree', 'eV'))
-
-                            sym = info[0]
-                            if count > 1: #add additional sym label
-                                sym = self.normalisedegenerates(info[0], repeat)
-
-                            try:
-                                self.symlist[sym][1].append(len(self.moenergies[1])-1)
-                            except KeyError:
-                                self.symlist[sym] = [[], []]
-                                self.symlist[sym][1].append(len(self.moenergies[1])-1)
-
-                        if info[3] == '0.00' and homob == None:
-                            homob = len(self.moenergies[1]) - (count + 1)
-
-                    line = next(inputfile)
-
-                else: #different number of lines
-                    print(("Error", info))
-
-            if len(info) == 6: #still unrestricted, despite being out of loop
-                self.homos = [homoa, homob]
-
-            self.moenergies = [numpy.array(x, "d") for x in self.moenergies]
-            self.homos = numpy.array(self.homos, "i")
-
-        # Section on extracting vibdisps
-        # Also contains vibfreqs, but these are extracted in the
-        # following section (see below)
-        if line[1:28] == "Vibrations and Normal Modes":
-
-            self.vibdisps = []
-
-            self.skip_lines(inputfile, ['e', 'b', 'header', 'header', 'b', 'b'])
-
-            freqs = next(inputfile)
-            while freqs.strip()!="":
-                minus = next(inputfile)
-                p = [ [], [], [] ]
-                for i in range(len(self.atomnos)):
-                    broken = list(map(float, next(inputfile).split()[1:]))
-                    for j in range(0, len(broken), 3):
-                        p[j//3].append(broken[j:j+3])
-                self.vibdisps.extend(p[:(len(broken)//3)])
-                self.skip_lines(inputfile, ['b', 'b'])
-                freqs = next(inputfile)
-            self.vibdisps = numpy.array(self.vibdisps, "d")
-
-        if line[1:24] == "List of All Frequencies":
-        # Start of the IR/Raman frequency section
-            self.updateprogress(inputfile, "Frequency information", self.fupdate)
-
-        #                 self.vibsyms = [] # Need to look into this a bit more
-            self.vibirs = []
-            self.vibfreqs = []
-            for i in range(8):
-                line = next(inputfile)
-            line = next(inputfile).strip()
-            while line:
-                temp = line.split()
-                self.vibfreqs.append(float(temp[0]))                    
-                self.vibirs.append(float(temp[2])) # or is it temp[1]?
-                line = next(inputfile).strip()
-            self.vibfreqs = numpy.array(self.vibfreqs, "d")
-            self.vibirs = numpy.array(self.vibirs, "d")
-            if hasattr(self, "vibramans"):
-                self.vibramans = numpy.array(self.vibramans, "d")
-
-
-        #******************************************************************************************************************8
-        #delete this after new implementation using smat, eigvec print,eprint?
-        # Extract the number of basis sets
-        if line[1:49] == "Total nr. of (C)SFOs (summation over all irreps)":
-            nbasis = int(line.split(":")[1].split()[0])
-            self.set_scalar('nbasis', nbasis)
-
-        # now that we're here, let's extract aonames
-
-            self.fonames = []
-            self.start_indeces = {}
-
-            self.skip_line(inputfile, 'blank')
-
-            note = next(inputfile)
-            symoffset = 0
-
-            self.skip_line(inputfile, 'blank')
-            line = next(inputfile)
-            if len(line) > 2: #fix for ADF2006.01 as it has another note
-                self.skip_line(inputfile, 'blank')
-                line = next(inputfile)
-            self.skip_line(inputfile, 'blank')
-
-            self.nosymreps = []
-            while len(self.fonames) < self.nbasis:
-
-                symline = next(inputfile)
-                sym = symline.split()[1]
-                line = next(inputfile)
-                num = int(line.split(':')[1].split()[0])
-                self.nosymreps.append(num)
-
-                #read until line "--------..." is found
-                while line.find('-----') < 0:
-                    line = next(inputfile)
-
-                line = next(inputfile) # the start of the first SFO
-
-                while len(self.fonames) < symoffset + num:
-                    info = line.split()
-
-                    #index0 index1 occ2 energy3/4 fragname5 coeff6 orbnum7 orbname8 fragname9
-                    if not sym in list(self.start_indeces.keys()):
-                    #have we already set the start index for this symmetry?
-                        self.start_indeces[sym] = int(info[1])
-
-                    orbname = info[8]
-                    orbital = info[7] + orbname.replace(":", "")
-
-                    fragname = info[5]
-                    frag = fragname + info[9]
-
-                    coeff = float(info[6])
-
-                    line = next(inputfile)
-                    while line.strip() and not line[:7].strip(): # while it's the same SFO
-                        # i.e. while not completely blank, but blank at the start
-                        info = line[43:].split()
-                        if len(info)>0: # len(info)==0 for the second line of dvb_ir.adfout
-                            frag += "+" + fragname + info[-1]
-                            coeff = float(info[-4])
-                            if coeff < 0:
-                                orbital += '-' + info[-3] + info[-2].replace(":", "")
-                            else:
-                                orbital += '+' + info[-3] + info[-2].replace(":", "")
-                        line = next(inputfile)
-                    # At this point, we are either at the start of the next SFO or at
-                    # a blank line...the end
-
-                    self.fonames.append("%s_%s" % (frag, orbital))
-                symoffset += num
-
-                # blankline blankline
-                next(inputfile); next(inputfile)
-
-        if line[1:32] == "S F O   P O P U L A T I O N S ,":
-        #Extract overlap matrix
-
-#            self.fooverlaps = numpy.zeros((self.nbasis, self.nbasis), "d")
-
-            symoffset = 0
-
-            for nosymrep in self.nosymreps:
-
-                line = next(inputfile)
-                while line.find('===') < 10: #look for the symmetry labels
-                    line = next(inputfile)
-
-                self.skip_lines(inputfile, ['b', 'b'])
-
-                text = next(inputfile)
-                if text[13:20] != "Overlap": # verify this has overlap info
-                    break
-
-                col = next(inputfile)
-                row = next(inputfile)
-
-                if not hasattr(self,"fooverlaps"): # make sure there is a matrix to store this
-                    self.fooverlaps = numpy.zeros((self.nbasis, self.nbasis), "d")
-
-                base = 0
-                while base < nosymrep: #have we read all the columns?
-
-                    for i in range(nosymrep - base):
-
-                        self.updateprogress(inputfile, "Overlap", self.fupdate)
-                        line = next(inputfile)
-                        parts = line.split()[1:]
-                        for j in range(len(parts)):
-                            k = float(parts[j])
-                            self.fooverlaps[base + symoffset + j, base + symoffset +i] = k
-                            self.fooverlaps[base + symoffset + i, base + symoffset + j] = k
-
-                    #blank, blank, column
-                    for i in range(3):
-                        next(inputfile)
-
-                    base += 4
-
-                symoffset += nosymrep
-                base = 0
-
-# The commented code below makes the atombasis attribute based on the BAS function in ADF,
-#   but this is probably not so useful, since SFOs are used to build MOs in ADF.
-#        if line[1:54] == "BAS: List of all Elementary Cartesian Basis Functions":
-#
-#            self.atombasis = []
-#
-#            # There will be some text, followed by a line:
-#            #       (power of) X  Y  Z  R     Alpha  on Atom
-#            while not line[1:11] == "(power of)":
-#                line = inputfile.next()
-#            dashes = inputfile.next()
-#            blank = inputfile.next()
-#            line = inputfile.next()
-#            # There will be two blank lines when there are no more atom types.
-#            while line.strip() != "":
-#                atoms = [int(i)-1 for i in line.split()[1:]]
-#                for n in range(len(atoms)):
-#                    self.atombasis.append([])
-#                dashes = inputfile.next()
-#                line = inputfile.next()
-#                while line.strip() != "":
-#                    indices = [int(i)-1 for i in line.split()[5:]]
-#                    for i in range(len(indices)):
-#                        self.atombasis[atoms[i]].append(indices[i])
-#                    line = inputfile.next()
-#                line = inputfile.next()
-
-        if line[48:67] == "SFO MO coefficients":
-
-            self.mocoeffs = [numpy.zeros((self.nbasis, self.nbasis), "d")]
-            spin = 0
-            symoffset = 0
-            lastrow = 0
-
-            # Section ends with "1" at beggining of a line.
-            while line[0] != "1":
-                line = next(inputfile)
-
-                # If spin is specified, then there will be two coefficient matrices. 
-                if line.strip() == "***** SPIN 1 *****":
-                    self.mocoeffs = [numpy.zeros((self.nbasis, self.nbasis), "d"),
-                                     numpy.zeros((self.nbasis, self.nbasis), "d")]
-
-                # Bump up the spin.
-                if line.strip() == "***** SPIN 2 *****":
-                    spin = 1
-                    symoffset = 0
-                    lastrow = 0
-
-                # Next symmetry.
-                if line.strip()[:4] == "=== ":
-                    sym = line.split()[1]
-                    if self.nosymflag:
-                        aolist = list(range(self.nbasis))
-                    else:
-                        aolist = self.symlist[sym][spin]
-                    # Add to the symmetry offset of AO ordering.
-                    symoffset += lastrow
-
-                # Blocks with coefficient always start with "MOs :".
-                if line[1:6] == "MOs :":
-                    # Next line has the MO index contributed to.
-                    monumbers = [int(n) for n in line[6:].split()]
-
-                    self.skip_lines(inputfile, ['occup', 'label'])
-
-                    # The table can end with a blank line or "1".
-                    row = 0
-                    line = next(inputfile)
-                    while not line.strip() in ["", "1"]:
-                        info = line.split()
-
-                        if int(info[0]) < self.start_indeces[sym]:
-                        #check to make sure we aren't parsing CFs
-                            line = next(inputfile)
-                            continue
-
-                        self.updateprogress(inputfile, "Coefficients", self.fupdate)
-                        row += 1
-                        coeffs = [float(x) for x in info[1:]]
-                        moindices = [aolist[n-1] for n in monumbers]
-                        # The AO index is 1 less than the row.
-                        aoindex = symoffset + row - 1
-                        for i in range(len(monumbers)):
-                            self.mocoeffs[spin][moindices[i], aoindex] = coeffs[i]
-                        line = next(inputfile)
-                    lastrow = row
-
-        # **************************************************************************
-        # *                                                                        *
-        # *   Final excitation energies from Davidson algorithm                    *
-        # *                                                                        *
-        # **************************************************************************
-        #
-        #     Number of loops in Davidson routine     =   20                    
-        #     Number of matrix-vector multiplications =   24                    
-        #     Type of excitations = SINGLET-SINGLET
-        #
-        # Symmetry B.u
-        #
-        # ... several blocks ...
-        #
-        # Normal termination of EXCITATION program part
-        if line[4:53] == "Final excitation energies from Davidson algorithm":
-
-            while line[1:9] != "Symmetry" and "Normal termination" not in line:
-                line = next(inputfile)
-            symm = self.normalisesym(line.split()[1])
-
-            # Excitation energies E in a.u. and eV, dE wrt prev. cycle,
-            # oscillator strengths f in a.u.
-            #
-            # no.  E/a.u.        E/eV      f           dE/a.u.
-            # -----------------------------------------------------
-            #   1 0.17084      4.6488     0.16526E-01  0.28E-08
-            # ...
-            while line.split() != ['no.', 'E/a.u.', 'E/eV', 'f', 'dE/a.u.'] and "Normal termination" not in line:
-                line = next(inputfile)
-
-            self.skip_line(inputfile, 'dashes')
-
-            etenergies = []
-            etoscs = []
-            etsyms = []
-            line = next(inputfile)
-            while len(line) > 2:
-                info = line.split()
-                etenergies.append(utils.convertor(float(info[2]), "eV", "cm-1"))
-                etoscs.append(float(info[3]))
-                etsyms.append(symm)
-                line = next(inputfile)
-
-            # There is another section before this, with transition dipole moments,
-            # but this should just skip past it.
-            while line[1:53] != "Major MO -> MO transitions for the above excitations":
-                line = next(inputfile)
-
-            # Note that here, and later, the number of blank lines can vary between
-            # version of ADF (extra lines are seen in 2013.01 unit tests, for example).
-            self.skip_line(inputfile, 'blank')
-            excitation_occupied = next(inputfile)
-            header = next(inputfile)
-            while not header.strip():
-                header = next(inputfile)
-            header2 = next(inputfile)
-            x_y_z = next(inputfile)
-            line = next(inputfile)
-            while not line.strip():
-                line = next(inputfile)
-
-            # Before we start handeling transitions, we need to create mosyms
-            # with indices; only restricted calcs are possible in ADF.
-            counts = {}
-            syms = []
-            for mosym in self.mosyms[0]:
-                if list(counts.keys()).count(mosym) == 0:
-                    counts[mosym] = 1
-                else:
-                    counts[mosym] += 1
-                syms.append(str(counts[mosym]) + mosym)
-
-            etsecs = []
-            printed_warning = False 
-            for i in range(len(etenergies)):
-
-                etsec = []
-                info = line.split()
-                while len(info) > 0:
-
-                    match = re.search('[^0-9]', info[1])
-                    index1 = int(info[1][:match.start(0)])
-                    text = info[1][match.start(0):]
-                    symtext = text[0].upper() + text[1:]
-                    sym1 = str(index1) + self.normalisesym(symtext)
-
-                    match = re.search('[^0-9]', info[3])
-                    index2 = int(info[3][:match.start(0)])
-                    text = info[3][match.start(0):]
-                    symtext = text[0].upper() + text[1:]
-                    sym2 = str(index2) + self.normalisesym(symtext)
-
-                    try:
-                        index1 = syms.index(sym1)
-                    except ValueError:
-                        if not printed_warning:
-                            self.logger.warning("Etsecs are not accurate!")
-                            printed_warning = True
-
-                    try:
-                        index2 = syms.index(sym2)
-                    except ValueError:
-                        if not printed_warning:
-                            self.logger.warning("Etsecs are not accurate!")
-                            printed_warning = True
-
-                    etsec.append([(index1, 0), (index2, 0), float(info[4])])
-
-                    line = next(inputfile)
-                    info = line.split()
-
-                etsecs.append(etsec)
-
-                # Again, the number of blank lines between transition can vary.
-                line = next(inputfile)
-                while not line.strip():
-                    line = next(inputfile)
-
-            if not hasattr(self, "etenergies"):
-                self.etenergies = etenergies
-            else:
-                self.etenergies += etenergies
-
-            if not hasattr(self, "etoscs"):
-                self.etoscs = etoscs
-            else:
-                self.etoscs += etoscs
-
-            if not hasattr(self, "etsyms"):
-                self.etsyms = etsyms
-            else:
-                self.etsyms += etsyms
-
-            if not hasattr(self, "etsecs"):
-                self.etsecs = etsecs
-            else:
-                self.etsecs += etsecs
-
-        if "M U L L I K E N   P O P U L A T I O N S" in line:
-            if not hasattr(self, "atomcharges"):
-                self.atomcharges = {}
-            while line[1:5] != "Atom":
-                line = next(inputfile)
-            self.skip_line(inputfile, 'dashes')
-            mulliken = []
-            line = next(inputfile)
-            while line.strip():
-                mulliken.append(float(line.split()[2]))
-                line = next(inputfile)
-            self.atomcharges["mulliken"] = mulliken
-
-
-if __name__ == "__main__":
-    import doctest, adfparser
-    doctest.testmod(adfparser, verbose=False)
+# This file is part of cclib (http://cclib.sf.net), a library for parsing
+# and interpreting the results of computational chemistry packages.
+#
+# Copyright (C) 2006-2014, the cclib development team
+#
+# The library is free software, distributed under the terms of
+# the GNU Lesser General Public version 2.1 or later. You should have
+# received a copy of the license along with cclib. You can also access
+# the full license online at http://www.gnu.org/copyleft/lgpl.html.
+
+from __future__ import print_function
+
+import re
+
+import numpy
+
+from . import logfileparser
+from . import utils
+
+
+class ADF(logfileparser.Logfile):
+    """An ADF log file"""
+
+    def __init__(self, *args, **kwargs):
+
+        # Call the __init__ method of the superclass
+        super(ADF, self).__init__(logname="ADF", *args, **kwargs)
+
+    def __str__(self):
+        """Return a string representation of the object."""
+        return "ADF log file %s" % (self.filename)
+
+    def __repr__(self):
+        """Return a representation of the object."""
+        return 'ADF("%s")' % (self.filename)
+
+    def normalisesym(self, label):
+        """Use standard symmetry labels instead of ADF labels.
+
+        To normalise:
+        (1) any periods are removed (except in the case of greek letters)
+        (2) XXX is replaced by X, and a " added.
+        (3) XX is replaced by X, and a ' added.
+        (4) The greek letters Sigma, Pi, Delta and Phi are replaced by
+            their lowercase equivalent.
+
+        >>> sym = ADF("dummyfile").normalisesym
+        >>> labels = ['A','s','A1','A1.g','Sigma','Pi','Delta','Phi','Sigma.g','A.g','AA','AAA','EE1','EEE1']
+        >>> map(sym,labels)
+        ['A', 's', 'A1', 'A1g', 'sigma', 'pi', 'delta', 'phi', 'sigma.g', 'Ag', "A'", 'A"', "E1'", 'E1"']
+        """
+        greeks = ['Sigma', 'Pi', 'Delta', 'Phi']
+        for greek in greeks:
+            if label.startswith(greek):
+                return label.lower()
+
+        ans = label.replace(".", "")
+        if ans[1:3] == "''":
+            temp = ans[0] + '"'
+            ans = temp
+
+        l = len(ans)
+        if l > 1 and ans[0] == ans[1]: # Python only tests the second condition if the first is true
+            if l > 2 and ans[1] == ans[2]:
+                ans = ans.replace(ans[0]*3, ans[0]) + '"'
+            else:
+                ans = ans.replace(ans[0]*2, ans[0]) + "'"
+        return ans
+
+    def normalisedegenerates(self, label, num, ndict=None):
+        """Generate a string used for matching degenerate orbital labels
+
+        To normalise:
+        (1) if label is E or T, return label:num
+        (2) if label is P or D, look up in dict, and return answer
+        """
+
+        if not ndict:
+          ndict = { 'P': {0:"P:x", 1:"P:y", 2:"P:z"}, \
+                    'D': {0:"D:z2", 1:"D:x2-y2", 2:"D:xy", 3:"D:xz", 4:"D:yz"}}
+
+        if label in ndict:
+            if num in ndict[label]:
+                return ndict[label][num]
+            else:
+                return "%s:%i" % (label, num+1)
+        else:
+            return "%s:%i" % (label, num+1)
+
+    def before_parsing(self):
+
+        # Used to avoid extracting the final geometry twice in a GeoOpt
+        self.NOTFOUND, self.GETLAST, self.NOMORE = list(range(3))
+        self.finalgeometry = self.NOTFOUND 
+
+        # Used for calculating the scftarget (variables names taken from the ADF manual)
+        self.accint = self.SCFconv = self.sconv2 = None
+
+        # keep track of nosym and unrestricted case to parse Energies since it doens't have an all Irreps section
+        self.nosymflag = False
+        self.unrestrictedflag = False
+
+        SCFCNV, SCFCNV2 = list(range(2)) #used to index self.scftargets[]
+        maxelem, norm = list(range(2)) # used to index scf.values
+
+    def extract(self, inputfile, line):
+        """Extract information from the file object inputfile."""
+
+        # Check to make sure we aren't parsing Create jobs
+        if line.find("INPUT FILE") >= 0:
+            while line:
+
+                self.updateprogress(inputfile, "Unsupported Information", self.fupdate)
+
+                # Does this file contain multiple calculations?
+                # If so, print a warning and skip to end of file.
+                if line.find("INPUT FILE") >=0 and hasattr(self,"scftargets"):
+                    self.logger.warning("Skipping remaining calculations")
+                    inputfile.seek(0, 2)
+                    break
+
+                if line.find("INPUT FILE") >= 0:
+                    line2 = next(inputfile)
+                else:
+                    line2 = None
+
+                if line2 and len(line2) <= 2:
+                #make sure that it's not blank like in the NiCO4 regression
+                    line2 = next(inputfile)
+
+                if line2 and (line2.find("Create") < 0 and line2.find("create") < 0):
+                    break
+
+                line = next(inputfile)
+
+        if line[1:10] == "Symmetry:":
+            info = line.split()
+            if info[1] == "NOSYM":
+                self.nosymflag = True
+
+        # Use this to read the subspecies of irreducible representations.
+        # It will be a list, with each element representing one irrep.
+        if line.strip() == "Irreducible Representations, including subspecies":
+
+            self.skip_line(inputfile, 'dashes')
+
+            self.irreps = []
+            line = next(inputfile)
+            while line.strip() != "":
+                self.irreps.append(line.split())
+                line = next(inputfile)
+
+        if line[4:13] == 'Molecule:':
+            info = line.split()
+            if info[1] == 'UNrestricted':
+                self.unrestrictedflag = True
+
+        if line[1:6] == "ATOMS":
+        # Find the number of atoms and their atomic numbers
+        # Also extract the starting coordinates (for a GeoOpt anyway)
+        # and the atommasses (previously called vibmasses)
+            self.updateprogress(inputfile, "Attributes", self.cupdate)
+
+            self.atomnos = []
+            self.atommasses = []
+            self.atomcoords = []
+            self.coreelectrons = []
+
+            self.skip_lines(inputfile, ['header1', 'header2', 'header3'])
+
+            atomcoords = []
+            line = next(inputfile)
+            while len(line)>2: #ensure that we are reading no blank lines
+                info = line.split()
+                element = info[1].split('.')[0]
+                self.atomnos.append(self.table.number[element])
+                atomcoords.append(list(map(float, info[2:5])))
+                self.coreelectrons.append(int(float(info[5]) - float(info[6])))
+                self.atommasses.append(float(info[7]))
+                line = next(inputfile)
+            self.atomcoords.append(atomcoords)
+
+            self.natom = len(self.atomnos)
+            self.atomnos = numpy.array(self.atomnos, "i")
+
+        if line[1:10] == "FRAGMENTS":
+            header = next(inputfile)
+
+            self.frags = []
+            self.fragnames = []
+
+            line = next(inputfile)
+            while len(line) > 2: #ensure that we are reading no blank lines
+                info = line.split()
+
+                if len(info) == 7: #fragment name is listed here
+                    self.fragnames.append("%s_%s" % (info[1], info[0]))
+                    self.frags.append([])
+                    self.frags[-1].append(int(info[2]) - 1)
+
+                elif len(info) == 5: #add atoms into last fragment
+                    self.frags[-1].append(int(info[0]) - 1)
+
+                line = next(inputfile)
+
+        # Extract charge
+        if line[1:11] == "Net Charge":
+
+            charge = int(line.split()[2])
+            self.set_scalar('charge', charge)
+
+            line = next(inputfile)
+            if len(line.strip()):
+                #  Spin polar: 1 (Spin_A minus Spin_B electrons)
+                # (Not sure about this for higher multiplicities)
+                mult = int(line.split()[2]) + 1
+            else:
+                mult = 1
+            self.set_scalar('mult', mult)
+
+        if line[1:22] == "S C F   U P D A T E S":
+        # find targets for SCF convergence
+
+            if not hasattr(self,"scftargets"):
+                self.scftargets = []
+
+            self.skip_lines(inputfile, ['e', 'b', 'numbers'])
+
+            line = next(inputfile)
+            self.SCFconv = float(line.split()[-1])
+            line = next(inputfile)
+            self.sconv2 = float(line.split()[-1])
+
+        # In ADF 2013, the default numerical integration method is fuzzy cells,
+        # although it used to be Voronoi polyhedra. Both methods apparently set
+        # the accint parameter, although the latter does so indirectly, based on
+        # a 'grid quality' setting. This is translated into accing using a
+        # dictionary with values taken from the documentation.
+        if "Numerical Integration : Voronoi Polyhedra (Te Velde)" in line:
+            self.integration_method = "voronoi_polyhedra"
+        if line[1:27] == 'General Accuracy Parameter':
+            # Need to know the accuracy of the integration grid to
+            # calculate the scftarget...note that it changes with time
+            self.accint = float(line.split()[-1])
+        if "Numerical Integration : Fuzzy Cells (Becke)" in line:
+            self.integration_method = 'fuzzy_cells'
+        if line[1:19] == "Becke grid quality":
+            self.grid_quality = line.split()[-1]
+            quality2accint = {
+                'BASIC' : 2.0,
+                'NORMAL' : 4.0,
+                'GOOD' : 6.0,
+                'VERYGOOD' : 8.0,
+                'EXCELLENT' : 10.0,
+            }
+            self.accint = quality2accint[self.grid_quality]
+
+        if line[1:11] == "CYCLE    1":
+
+            self.updateprogress(inputfile, "QM convergence", self.fupdate)
+
+            newlist = []
+            line = next(inputfile)
+
+            if not hasattr(self,"geovalues"):
+                # This is the first SCF cycle
+                self.scftargets.append([self.sconv2*10, self.sconv2])
+            elif self.finalgeometry in [self.GETLAST, self.NOMORE]:
+                # This is the final SCF cycle
+                self.scftargets.append([self.SCFconv*10, self.SCFconv])
+            else:
+                # This is an intermediate SCF cycle in a geometry optimization,
+                # in which case the SCF convergence target needs to be derived
+                # from the accint parameter. For Voronoi polyhedra integration,
+                # accint is printed and parsed. For fuzzy cells, it can be inferred
+                # from the grid quality setting, as is done somewhere above.
+                if self.accint:
+                    oldscftst = self.scftargets[-1][1]
+                    grdmax = self.geovalues[-1][1]
+                    scftst = max(self.SCFconv, min(oldscftst, grdmax/30, 10**(-self.accint)))
+                    self.scftargets.append([scftst*10, scftst])
+
+            while line.find("SCF CONVERGED") == -1 and line.find("SCF not fully converged, result acceptable") == -1 and line.find("SCF NOT CONVERGED") == -1:
+                if line[4:12] == "SCF test":
+                    if not hasattr(self, "scfvalues"):
+                        self.scfvalues = []
+
+                    info = line.split()
+                    newlist.append([float(info[4]), abs(float(info[6]))])
+                try:
+                    line = next(inputfile)
+                except StopIteration: #EOF reached?
+                    self.logger.warning("SCF did not converge, so attributes may be missing")
+                    break            
+
+            if line.find("SCF not fully converged, result acceptable") > 0:
+                self.logger.warning("SCF not fully converged, results acceptable")
+
+            if line.find("SCF NOT CONVERGED") > 0:
+                self.logger.warning("SCF did not converge! moenergies and mocoeffs are unreliable")
+
+            if hasattr(self, "scfvalues"):
+                self.scfvalues.append(newlist)
+
+        # Parse SCF energy for SP calcs from bonding energy decomposition section.
+        # It seems ADF does not print it earlier for SP calculations.
+        # Geometry optimization runs also print this, and we want to parse it
+        # for them, too, even if it repeats the last "Geometry Convergence Tests"
+        # section (but it's usually a bit different).
+        if line[:21] == "Total Bonding Energy:":
+
+            if not hasattr(self, "scfenergies"):
+                self.scfenergies = []
+
+            energy = utils.convertor(float(line.split()[3]), "hartree", "eV")
+            self.scfenergies.append(energy)
+
+        if line[51:65] == "Final Geometry":
+            self.finalgeometry = self.GETLAST
+
+        # Get the coordinates from each step of the GeoOpt.
+        if line[1:24] == "Coordinates (Cartesian)" and self.finalgeometry in [self.NOTFOUND, self.GETLAST]:
+
+            self.skip_lines(inputfile, ['e', 'b', 'title', 'title', 'd'])
+
+            atomcoords = []
+            line = next(inputfile)
+            while list(set(line.strip())) != ['-']:
+                atomcoords.append(list(map(float, line.split()[5:8])))
+                line = next(inputfile)
+
+            if not hasattr(self, "atomcoords"):
+                self.atomcoords = []
+            self.atomcoords.append(atomcoords)
+
+            if self.finalgeometry == self.GETLAST: # Don't get any more coordinates
+                self.finalgeometry = self.NOMORE
+                self.optdone = True
+
+        # There have been some changes in the format of the geometry convergence information,
+        # and this is how it is printed in older versions (2007.01 unit tests).
+        #
+        # ==========================
+        # Geometry Convergence Tests
+        # ==========================
+        #  
+        # Energy  old :         -5.14170647
+        #         new :         -5.15951374
+        #
+        # Convergence tests:
+        # (Energies in hartree, Gradients in hartree/angstr or radian, Lengths in angstrom, Angles in degrees)
+        #
+        #       Item               Value         Criterion    Conv.        Ratio
+        # -------------------------------------------------------------------------
+        # change in energy      -0.01780727     0.00100000    NO         0.00346330
+        # gradient max           0.03219530     0.01000000    NO         0.30402650
+        # gradient rms           0.00858685     0.00666667    NO         0.27221261
+        # cart. step max         0.07674971     0.01000000    NO         0.75559435
+        # cart. step rms         0.02132310     0.00666667    NO         0.55335378
+        #
+        if line[1:27] == 'Geometry Convergence Tests':
+
+            if not hasattr(self, "geotargets"):
+                self.geovalues = []
+                self.geotargets = numpy.array([0.0, 0.0, 0.0, 0.0, 0.0], "d")
+
+            if not hasattr(self, "scfenergies"):
+                self.scfenergies = []
+
+            self.skip_lines(inputfile, ['e', 'b'])
+
+            energies_old = next(inputfile)
+            energies_new = next(inputfile)
+            self.scfenergies.append(utils.convertor(float(energies_new.split()[-1]), "hartree", "eV"))
+
+            self.skip_lines(inputfile, ['b', 'convergence', 'units', 'b', 'header', 'd'])
+
+            values = []
+            for i in range(5):
+                temp = next(inputfile).split()
+                self.geotargets[i] = float(temp[-3])
+                values.append(float(temp[-4]))
+
+            self.geovalues.append(values)
+
+        # Here is the corresponding geometry convergence info from the 2013.01 unit test.
+        # Note that the step number is given, which it will be prudent to use in an assertion.
+        #
+        #----------------------------------------------------------------------
+        #Geometry Convergence after Step   3       (Hartree/Angstrom,Angstrom)
+        #----------------------------------------------------------------------
+        #current energy                               -5.16274478 Hartree
+        #energy change                      -0.00237544     0.00100000    F
+        #constrained gradient max            0.00884999     0.00100000    F
+        #constrained gradient rms            0.00249569     0.00066667    F
+        #gradient max                        0.00884999
+        #gradient rms                        0.00249569
+        #cart. step max                      0.03331296     0.01000000    F
+        #cart. step rms                      0.00844037     0.00666667    F
+        if line[:31] == "Geometry Convergence after Step":
+
+            stepno = int(line.split()[4])
+
+            if "** CONVERGED **" in line:
+                self.optdone = True
+
+            self.skip_line(inputfile, 'dashes')
+
+            current_energy = next(inputfile)
+            energy_change = next(inputfile)
+            constrained_gradient_max = next(inputfile)
+            constrained_gradient_rms = next(inputfile)
+            gradient_max = next(inputfile)
+            gradient_rms = next(inputfile)
+            cart_step_max = next(inputfile)
+            cart_step_rms = next(inputfile)
+
+            if not hasattr(self, "scfenergies"):
+                self.scfenergies = []
+
+            energy = utils.convertor(float(current_energy.split()[-2]), "hartree", "eV")
+            self.scfenergies.append(energy)
+
+            if not hasattr(self, "geotargets"):
+                self.geotargets = numpy.array([0.0, 0.0, 0.0, 0.0, 0.0], "d")
+
+            self.geotargets[0] = float(energy_change.split()[-2])
+            self.geotargets[1] = float(constrained_gradient_max.split()[-2])
+            self.geotargets[2] = float(constrained_gradient_rms.split()[-2])
+            self.geotargets[3] = float(cart_step_max.split()[-2])
+            self.geotargets[4] = float(cart_step_rms.split()[-2])
+
+            if not hasattr(self, "geovalues"):
+                self.geovalues = []
+
+            self.geovalues.append([])
+            self.geovalues[-1].append(float(energy_change.split()[-3]))
+            self.geovalues[-1].append(float(constrained_gradient_max.split()[-3]))
+            self.geovalues[-1].append(float(constrained_gradient_rms.split()[-3]))
+            self.geovalues[-1].append(float(cart_step_max.split()[-3]))
+            self.geovalues[-1].append(float(cart_step_rms.split()[-3]))
+
+        if line.find('Orbital Energies, per Irrep and Spin') > 0 and not hasattr(self, "mosyms") and self.nosymflag and not self.unrestrictedflag:
+        #Extracting orbital symmetries and energies, homos for nosym case
+        #Should only be for restricted case because there is a better text block for unrestricted and nosym
+
+            self.mosyms = [[]]
+
+            self.moenergies = [[]]
+
+            self.skip_lines(inputfile, ['e', 'header', 'e', 'label'])
+
+            line = next(inputfile)
+            info = line.split()
+
+            if not info[0] == '1':
+                self.logger.warning("MO info up to #%s is missing" % info[0])
+
+            #handle case where MO information up to a certain orbital are missing
+            while int(info[0]) - 1 != len(self.moenergies[0]):
+                self.moenergies[0].append(99999)
+                self.mosyms[0].append('A')
+
+            homoA = None
+
+            while len(line) > 10:
+                info = line.split()
+                self.mosyms[0].append('A')
+                self.moenergies[0].append(utils.convertor(float(info[2]), 'hartree', 'eV'))
+                if info[1] == '0.000' and not hasattr(self, 'homos'):
+                    self.homos = [len(self.moenergies[0]) - 2]
+                line = next(inputfile)
+
+            self.moenergies = [numpy.array(self.moenergies[0], "d")]
+            self.homos = numpy.array(self.homos, "i")
+
+        if line[1:29] == 'Orbital Energies, both Spins' and not hasattr(self, "mosyms") and self.nosymflag and self.unrestrictedflag:
+        #Extracting orbital symmetries and energies, homos for nosym case
+        #should only be here if unrestricted and nosym
+
+            self.mosyms = [[], []]
+            moenergies = [[], []]
+
+            self.skip_lines(inputfile, ['d', 'b', 'header', 'd'])
+
+            homoa = 0
+            homob = None
+
+            line = next(inputfile)
+            while len(line) > 5:
+                info = line.split()
+                if info[2] == 'A': 
+                    self.mosyms[0].append('A')
+                    moenergies[0].append(utils.convertor(float(info[4]), 'hartree', 'eV'))
+                    if info[3] != '0.00':
+                        homoa = len(moenergies[0]) - 1
+                elif info[2] == 'B':
+                    self.mosyms[1].append('A')
+                    moenergies[1].append(utils.convertor(float(info[4]), 'hartree', 'eV'))
+                    if info[3] != '0.00':
+                        homob = len(moenergies[1]) - 1
+                else:
+                    print(("Error reading line: %s" % line))
+
+                line = next(inputfile)
+
+            self.moenergies = [numpy.array(x, "d") for x in moenergies]
+            self.homos = numpy.array([homoa, homob], "i")
+
+
+        # Extracting orbital symmetries and energies, homos.
+        if line[1:29] == 'Orbital Energies, all Irreps' and not hasattr(self, "mosyms"):
+
+            self.symlist = {}
+            self.mosyms = [[]]
+            self.moenergies = [[]]
+
+            self.skip_lines(inputfile, ['d', 'b', 'header', 'd'])
+
+            homoa = None
+            homob = None
+
+            #multiple = {'E':2, 'T':3, 'P':3, 'D':5}
+            # The above is set if there are no special irreps
+            names = [irrep[0].split(':')[0] for irrep in self.irreps]
+            counts = [len(irrep) for irrep in self.irreps]
+            multiple = dict(list(zip(names, counts)))
+            irrepspecies = {}
+            for n in range(len(names)):
+                indices = list(range(counts[n]))
+                subspecies = self.irreps[n]
+                irrepspecies[names[n]] = dict(list(zip(indices, subspecies)))
+
+            line = next(inputfile)
+            while line.strip():
+                info = line.split()
+                if len(info) == 5: #this is restricted
+                    #count = multiple.get(info[0][0],1)
+                    count = multiple.get(info[0], 1)
+                    for repeat in range(count): # i.e. add E's twice, T's thrice
+                        self.mosyms[0].append(self.normalisesym(info[0]))
+                        self.moenergies[0].append(utils.convertor(float(info[3]), 'hartree', 'eV'))
+
+                        sym = info[0]
+                        if count > 1: # add additional sym label
+                            sym = self.normalisedegenerates(info[0], repeat, ndict=irrepspecies)
+
+                        try:
+                            self.symlist[sym][0].append(len(self.moenergies[0])-1)
+                        except KeyError:
+                            self.symlist[sym] = [[]]
+                            self.symlist[sym][0].append(len(self.moenergies[0])-1)
+
+                    if info[2] == '0.00' and not hasattr(self, 'homos'):
+                        self.homos = [len(self.moenergies[0]) - (count + 1)] #count, because need to handle degenerate cases
+                    line = next(inputfile)
+                elif len(info) == 6: #this is unrestricted
+                    if len(self.moenergies) < 2: #if we don't have space, create it
+                        self.moenergies.append([])
+                        self.mosyms.append([])
+#                    count = multiple.get(info[0][0], 1)
+                    count = multiple.get(info[0], 1)
+                    if info[2] == 'A':
+                        for repeat in range(count): # i.e. add E's twice, T's thrice
+                            self.mosyms[0].append(self.normalisesym(info[0]))
+                            self.moenergies[0].append(utils.convertor(float(info[4]), 'hartree', 'eV'))
+
+                            sym = info[0]
+                            if count > 1: #add additional sym label
+                                sym = self.normalisedegenerates(info[0], repeat)
+
+                            try:
+                                self.symlist[sym][0].append(len(self.moenergies[0])-1)
+                            except KeyError:
+                                self.symlist[sym] = [[], []]
+                                self.symlist[sym][0].append(len(self.moenergies[0])-1)
+
+                        if info[3] == '0.00' and homoa == None:
+                            homoa = len(self.moenergies[0]) - (count + 1) #count because degenerate cases need to be handled
+
+                    if info[2] == 'B':
+                        for repeat in range(count): # i.e. add E's twice, T's thrice
+                            self.mosyms[1].append(self.normalisesym(info[0]))
+                            self.moenergies[1].append(utils.convertor(float(info[4]), 'hartree', 'eV'))
+
+                            sym = info[0]
+                            if count > 1: #add additional sym label
+                                sym = self.normalisedegenerates(info[0], repeat)
+
+                            try:
+                                self.symlist[sym][1].append(len(self.moenergies[1])-1)
+                            except KeyError:
+                                self.symlist[sym] = [[], []]
+                                self.symlist[sym][1].append(len(self.moenergies[1])-1)
+
+                        if info[3] == '0.00' and homob == None:
+                            homob = len(self.moenergies[1]) - (count + 1)
+
+                    line = next(inputfile)
+
+                else: #different number of lines
+                    print(("Error", info))
+
+            if len(info) == 6: #still unrestricted, despite being out of loop
+                self.homos = [homoa, homob]
+
+            self.moenergies = [numpy.array(x, "d") for x in self.moenergies]
+            self.homos = numpy.array(self.homos, "i")
+
+        # Section on extracting vibdisps
+        # Also contains vibfreqs, but these are extracted in the
+        # following section (see below)
+        if line[1:28] == "Vibrations and Normal Modes":
+
+            self.vibdisps = []
+
+            self.skip_lines(inputfile, ['e', 'b', 'header', 'header', 'b', 'b'])
+
+            freqs = next(inputfile)
+            while freqs.strip()!="":
+                minus = next(inputfile)
+                p = [ [], [], [] ]
+                for i in range(len(self.atomnos)):
+                    broken = list(map(float, next(inputfile).split()[1:]))
+                    for j in range(0, len(broken), 3):
+                        p[j//3].append(broken[j:j+3])
+                self.vibdisps.extend(p[:(len(broken)//3)])
+                self.skip_lines(inputfile, ['b', 'b'])
+                freqs = next(inputfile)
+            self.vibdisps = numpy.array(self.vibdisps, "d")
+
+        if line[1:24] == "List of All Frequencies":
+        # Start of the IR/Raman frequency section
+            self.updateprogress(inputfile, "Frequency information", self.fupdate)
+
+        #                 self.vibsyms = [] # Need to look into this a bit more
+            self.vibirs = []
+            self.vibfreqs = []
+            for i in range(8):
+                line = next(inputfile)
+            line = next(inputfile).strip()
+            while line:
+                temp = line.split()
+                self.vibfreqs.append(float(temp[0]))                    
+                self.vibirs.append(float(temp[2])) # or is it temp[1]?
+                line = next(inputfile).strip()
+            self.vibfreqs = numpy.array(self.vibfreqs, "d")
+            self.vibirs = numpy.array(self.vibirs, "d")
+            if hasattr(self, "vibramans"):
+                self.vibramans = numpy.array(self.vibramans, "d")
+
+
+        #******************************************************************************************************************8
+        #delete this after new implementation using smat, eigvec print,eprint?
+        # Extract the number of basis sets
+        if line[1:49] == "Total nr. of (C)SFOs (summation over all irreps)":
+            nbasis = int(line.split(":")[1].split()[0])
+            self.set_scalar('nbasis', nbasis)
+
+        # now that we're here, let's extract aonames
+
+            self.fonames = []
+            self.start_indeces = {}
+
+            self.skip_line(inputfile, 'blank')
+
+            note = next(inputfile)
+            symoffset = 0
+
+            self.skip_line(inputfile, 'blank')
+            line = next(inputfile)
+            if len(line) > 2: #fix for ADF2006.01 as it has another note
+                self.skip_line(inputfile, 'blank')
+                line = next(inputfile)
+            self.skip_line(inputfile, 'blank')
+
+            self.nosymreps = []
+            while len(self.fonames) < self.nbasis:
+
+                symline = next(inputfile)
+                sym = symline.split()[1]
+                line = next(inputfile)
+                num = int(line.split(':')[1].split()[0])
+                self.nosymreps.append(num)
+
+                #read until line "--------..." is found
+                while line.find('-----') < 0:
+                    line = next(inputfile)
+
+                line = next(inputfile) # the start of the first SFO
+
+                while len(self.fonames) < symoffset + num:
+                    info = line.split()
+
+                    #index0 index1 occ2 energy3/4 fragname5 coeff6 orbnum7 orbname8 fragname9
+                    if not sym in list(self.start_indeces.keys()):
+                    #have we already set the start index for this symmetry?
+                        self.start_indeces[sym] = int(info[1])
+
+                    orbname = info[8]
+                    orbital = info[7] + orbname.replace(":", "")
+
+                    fragname = info[5]
+                    frag = fragname + info[9]
+
+                    coeff = float(info[6])
+
+                    line = next(inputfile)
+                    while line.strip() and not line[:7].strip(): # while it's the same SFO
+                        # i.e. while not completely blank, but blank at the start
+                        info = line[43:].split()
+                        if len(info)>0: # len(info)==0 for the second line of dvb_ir.adfout
+                            frag += "+" + fragname + info[-1]
+                            coeff = float(info[-4])
+                            if coeff < 0:
+                                orbital += '-' + info[-3] + info[-2].replace(":", "")
+                            else:
+                                orbital += '+' + info[-3] + info[-2].replace(":", "")
+                        line = next(inputfile)
+                    # At this point, we are either at the start of the next SFO or at
+                    # a blank line...the end
+
+                    self.fonames.append("%s_%s" % (frag, orbital))
+                symoffset += num
+
+                # blankline blankline
+                next(inputfile); next(inputfile)
+
+        if line[1:32] == "S F O   P O P U L A T I O N S ,":
+        #Extract overlap matrix
+
+#            self.fooverlaps = numpy.zeros((self.nbasis, self.nbasis), "d")
+
+            symoffset = 0
+
+            for nosymrep in self.nosymreps:
+
+                line = next(inputfile)
+                while line.find('===') < 10: #look for the symmetry labels
+                    line = next(inputfile)
+
+                self.skip_lines(inputfile, ['b', 'b'])
+
+                text = next(inputfile)
+                if text[13:20] != "Overlap": # verify this has overlap info
+                    break
+
+                col = next(inputfile)
+                row = next(inputfile)
+
+                if not hasattr(self,"fooverlaps"): # make sure there is a matrix to store this
+                    self.fooverlaps = numpy.zeros((self.nbasis, self.nbasis), "d")
+
+                base = 0
+                while base < nosymrep: #have we read all the columns?
+
+                    for i in range(nosymrep - base):
+
+                        self.updateprogress(inputfile, "Overlap", self.fupdate)
+                        line = next(inputfile)
+                        parts = line.split()[1:]
+                        for j in range(len(parts)):
+                            k = float(parts[j])
+                            self.fooverlaps[base + symoffset + j, base + symoffset +i] = k
+                            self.fooverlaps[base + symoffset + i, base + symoffset + j] = k
+
+                    #blank, blank, column
+                    for i in range(3):
+                        next(inputfile)
+
+                    base += 4
+
+                symoffset += nosymrep
+                base = 0
+
+# The commented code below makes the atombasis attribute based on the BAS function in ADF,
+#   but this is probably not so useful, since SFOs are used to build MOs in ADF.
+#        if line[1:54] == "BAS: List of all Elementary Cartesian Basis Functions":
+#
+#            self.atombasis = []
+#
+#            # There will be some text, followed by a line:
+#            #       (power of) X  Y  Z  R     Alpha  on Atom
+#            while not line[1:11] == "(power of)":
+#                line = inputfile.next()
+#            dashes = inputfile.next()
+#            blank = inputfile.next()
+#            line = inputfile.next()
+#            # There will be two blank lines when there are no more atom types.
+#            while line.strip() != "":
+#                atoms = [int(i)-1 for i in line.split()[1:]]
+#                for n in range(len(atoms)):
+#                    self.atombasis.append([])
+#                dashes = inputfile.next()
+#                line = inputfile.next()
+#                while line.strip() != "":
+#                    indices = [int(i)-1 for i in line.split()[5:]]
+#                    for i in range(len(indices)):
+#                        self.atombasis[atoms[i]].append(indices[i])
+#                    line = inputfile.next()
+#                line = inputfile.next()
+
+        if line[48:67] == "SFO MO coefficients":
+
+            self.mocoeffs = [numpy.zeros((self.nbasis, self.nbasis), "d")]
+            spin = 0
+            symoffset = 0
+            lastrow = 0
+
+            # Section ends with "1" at beggining of a line.
+            while line[0] != "1":
+                line = next(inputfile)
+
+                # If spin is specified, then there will be two coefficient matrices. 
+                if line.strip() == "***** SPIN 1 *****":
+                    self.mocoeffs = [numpy.zeros((self.nbasis, self.nbasis), "d"),
+                                     numpy.zeros((self.nbasis, self.nbasis), "d")]
+
+                # Bump up the spin.
+                if line.strip() == "***** SPIN 2 *****":
+                    spin = 1
+                    symoffset = 0
+                    lastrow = 0
+
+                # Next symmetry.
+                if line.strip()[:4] == "=== ":
+                    sym = line.split()[1]
+                    if self.nosymflag:
+                        aolist = list(range(self.nbasis))
+                    else:
+                        aolist = self.symlist[sym][spin]
+                    # Add to the symmetry offset of AO ordering.
+                    symoffset += lastrow
+
+                # Blocks with coefficient always start with "MOs :".
+                if line[1:6] == "MOs :":
+                    # Next line has the MO index contributed to.
+                    monumbers = [int(n) for n in line[6:].split()]
+
+                    self.skip_lines(inputfile, ['occup', 'label'])
+
+                    # The table can end with a blank line or "1".
+                    row = 0
+                    line = next(inputfile)
+                    while not line.strip() in ["", "1"]:
+                        info = line.split()
+
+                        if int(info[0]) < self.start_indeces[sym]:
+                        #check to make sure we aren't parsing CFs
+                            line = next(inputfile)
+                            continue
+
+                        self.updateprogress(inputfile, "Coefficients", self.fupdate)
+                        row += 1
+                        coeffs = [float(x) for x in info[1:]]
+                        moindices = [aolist[n-1] for n in monumbers]
+                        # The AO index is 1 less than the row.
+                        aoindex = symoffset + row - 1
+                        for i in range(len(monumbers)):
+                            self.mocoeffs[spin][moindices[i], aoindex] = coeffs[i]
+                        line = next(inputfile)
+                    lastrow = row
+
+        # **************************************************************************
+        # *                                                                        *
+        # *   Final excitation energies from Davidson algorithm                    *
+        # *                                                                        *
+        # **************************************************************************
+        #
+        #     Number of loops in Davidson routine     =   20                    
+        #     Number of matrix-vector multiplications =   24                    
+        #     Type of excitations = SINGLET-SINGLET
+        #
+        # Symmetry B.u
+        #
+        # ... several blocks ...
+        #
+        # Normal termination of EXCITATION program part
+        if line[4:53] == "Final excitation energies from Davidson algorithm":
+
+            while line[1:9] != "Symmetry" and "Normal termination" not in line:
+                line = next(inputfile)
+            symm = self.normalisesym(line.split()[1])
+
+            # Excitation energies E in a.u. and eV, dE wrt prev. cycle,
+            # oscillator strengths f in a.u.
+            #
+            # no.  E/a.u.        E/eV      f           dE/a.u.
+            # -----------------------------------------------------
+            #   1 0.17084      4.6488     0.16526E-01  0.28E-08
+            # ...
+            while line.split() != ['no.', 'E/a.u.', 'E/eV', 'f', 'dE/a.u.'] and "Normal termination" not in line:
+                line = next(inputfile)
+
+            self.skip_line(inputfile, 'dashes')
+
+            etenergies = []
+            etoscs = []
+            etsyms = []
+            line = next(inputfile)
+            while len(line) > 2:
+                info = line.split()
+                etenergies.append(utils.convertor(float(info[2]), "eV", "cm-1"))
+                etoscs.append(float(info[3]))
+                etsyms.append(symm)
+                line = next(inputfile)
+
+            # There is another section before this, with transition dipole moments,
+            # but this should just skip past it.
+            while line[1:53] != "Major MO -> MO transitions for the above excitations":
+                line = next(inputfile)
+
+            # Note that here, and later, the number of blank lines can vary between
+            # version of ADF (extra lines are seen in 2013.01 unit tests, for example).
+            self.skip_line(inputfile, 'blank')
+            excitation_occupied = next(inputfile)
+            header = next(inputfile)
+            while not header.strip():
+                header = next(inputfile)
+            header2 = next(inputfile)
+            x_y_z = next(inputfile)
+            line = next(inputfile)
+            while not line.strip():
+                line = next(inputfile)
+
+            # Before we start handeling transitions, we need to create mosyms
+            # with indices; only restricted calcs are possible in ADF.
+            counts = {}
+            syms = []
+            for mosym in self.mosyms[0]:
+                if list(counts.keys()).count(mosym) == 0:
+                    counts[mosym] = 1
+                else:
+                    counts[mosym] += 1
+                syms.append(str(counts[mosym]) + mosym)
+
+            etsecs = []
+            printed_warning = False 
+            for i in range(len(etenergies)):
+
+                etsec = []
+                info = line.split()
+                while len(info) > 0:
+
+                    match = re.search('[^0-9]', info[1])
+                    index1 = int(info[1][:match.start(0)])
+                    text = info[1][match.start(0):]
+                    symtext = text[0].upper() + text[1:]
+                    sym1 = str(index1) + self.normalisesym(symtext)
+
+                    match = re.search('[^0-9]', info[3])
+                    index2 = int(info[3][:match.start(0)])
+                    text = info[3][match.start(0):]
+                    symtext = text[0].upper() + text[1:]
+                    sym2 = str(index2) + self.normalisesym(symtext)
+
+                    try:
+                        index1 = syms.index(sym1)
+                    except ValueError:
+                        if not printed_warning:
+                            self.logger.warning("Etsecs are not accurate!")
+                            printed_warning = True
+
+                    try:
+                        index2 = syms.index(sym2)
+                    except ValueError:
+                        if not printed_warning:
+                            self.logger.warning("Etsecs are not accurate!")
+                            printed_warning = True
+
+                    etsec.append([(index1, 0), (index2, 0), float(info[4])])
+
+                    line = next(inputfile)
+                    info = line.split()
+
+                etsecs.append(etsec)
+
+                # Again, the number of blank lines between transition can vary.
+                line = next(inputfile)
+                while not line.strip():
+                    line = next(inputfile)
+
+            if not hasattr(self, "etenergies"):
+                self.etenergies = etenergies
+            else:
+                self.etenergies += etenergies
+
+            if not hasattr(self, "etoscs"):
+                self.etoscs = etoscs
+            else:
+                self.etoscs += etoscs
+
+            if not hasattr(self, "etsyms"):
+                self.etsyms = etsyms
+            else:
+                self.etsyms += etsyms
+
+            if not hasattr(self, "etsecs"):
+                self.etsecs = etsecs
+            else:
+                self.etsecs += etsecs
+
+        if "M U L L I K E N   P O P U L A T I O N S" in line:
+            if not hasattr(self, "atomcharges"):
+                self.atomcharges = {}
+            while line[1:5] != "Atom":
+                line = next(inputfile)
+            self.skip_line(inputfile, 'dashes')
+            mulliken = []
+            line = next(inputfile)
+            while line.strip():
+                mulliken.append(float(line.split()[2]))
+                line = next(inputfile)
+            self.atomcharges["mulliken"] = mulliken
+
+
+if __name__ == "__main__":
+    import doctest, adfparser
+    doctest.testmod(adfparser, verbose=False)