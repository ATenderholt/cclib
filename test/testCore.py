# This file is part of cclib (http://cclib.sf.net), a library for parsing
# and interpreting the results of computational chemistry packages.
#
# Copyright (C) 2007-2014, the cclib development team
#
# The library is free software, distributed under the terms of
# the GNU Lesser General Public version 2.1 or later. You should have
# received a copy of the license along with cclib. You can also access
# the full license online at http://www.gnu.org/copyleft/lgpl.html.

import numpy

from cclib.parser.utils import PeriodicTable
import bettertest


class GenericCoreTest(bettertest.TestCase):
    """Core electrons unittest."""

    coredict = {'Mo': 28, 'O':0, 'Cl':10}

    def testcorrect(self):
        """Is coreelectrons equal to what it should be?"""
        pt = PeriodicTable()
        ans = []
        for x in self.data.atomnos:
            ans.append(self.coredict[pt.element[x]])
        ans = numpy.array(ans, "i")
        self.assertArrayEquals(self.data.coreelectrons, ans)


class ADFCoreTest(GenericCoreTest):
    """ADF core electrons unittest."""

    coredict = {'Mo': 28, 'O':0, 'Cl':0}


class GAMESSUKCoreTest(GenericCoreTest):
    """GAMESS-UK core electrons unittest."""

class GAMESSUSCoreTest(GenericCoreTest):
    """GAMESS-US core electrons unittest."""

<<<<<<< HEAD
    old_tests = ["GAMESS/GAMESS-US/C_bigbasis_2006.02.22.r3.out.gz"]
=======
    coredict = {'Mo': 28, 'O':0, 'Cl':10}
>>>>>>> c96e1ed9


class GaussianCoreTest(GenericCoreTest):
    """Gaussian core electrons unittest."""


class JaguarCoreTest(GenericCoreTest):
    """Jaguar core electrons unittest."""

    # This test was done using LanL2DZ instead of the smaller variant.
    coredict = {'Mo': 36, 'O':0, 'Cl':10}

           
if __name__=="__main__":

    from testall import testall
    testall(modules=["Core"])<|MERGE_RESOLUTION|>--- conflicted
+++ resolved
@@ -41,11 +41,7 @@
 class GAMESSUSCoreTest(GenericCoreTest):
     """GAMESS-US core electrons unittest."""
 
-<<<<<<< HEAD
-    old_tests = ["GAMESS/GAMESS-US/C_bigbasis_2006.02.22.r3.out.gz"]
-=======
     coredict = {'Mo': 28, 'O':0, 'Cl':10}
->>>>>>> c96e1ed9
 
 
 class GaussianCoreTest(GenericCoreTest):
